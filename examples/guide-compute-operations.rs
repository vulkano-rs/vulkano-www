--- conflicted
+++ resolved
@@ -26,10 +26,7 @@
 use vulkano::instance::PhysicalDevice;
 use vulkano::pipeline::ComputePipeline;
 use vulkano::sync::GpuFuture;
-<<<<<<< HEAD
 use vulkano::descriptor::PipelineLayoutAbstract;
-=======
->>>>>>> 4021eee6
 
 fn main() {
     let instance =
@@ -45,11 +42,6 @@
         .expect("couldn't find a compute queue family");
 
     let (device, mut queues) = {
-<<<<<<< HEAD
-        Device::new(physical, &Features::none(),
-            &DeviceExtensions{khr_storage_buffer_storage_class:true, ..DeviceExtensions::none()},
-                    [(queue_family, 0.5)].iter().cloned()).expect("failed to create device")
-=======
         Device::new(
             physical,
             &Features::none(),
@@ -60,7 +52,6 @@
             [(queue_family, 0.5)].iter().cloned(),
         )
         .expect("failed to create device")
->>>>>>> 4021eee6
     };
 
     let queue = queues.next().unwrap();
