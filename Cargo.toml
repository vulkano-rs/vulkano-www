[package]
name = "vulkano-www"
version = "0.29.0"
edition = "2021"
authors = ["Pierre Krieger <pierre.krieger1708@gmail.com>"]
publish = false

[dependencies]
lazy_static = "1.1"
mustache = "0.9"
pulldown-cmark = "0.9.1"
<<<<<<< HEAD
rouille = "3.0.0"
=======
rouille = "3.0.0"

[dev-dependencies]
vulkano = "0.29.0"
vulkano-shaders = "0.29.0"
image = "0.24.0"
winit = "0.26.0"
vulkano-win = "0.29.0"
bytemuck = "1.8.0"
>>>>>>> efdf7fa6
<|MERGE_RESOLUTION|>--- conflicted
+++ resolved
@@ -9,16 +9,4 @@
 lazy_static = "1.1"
 mustache = "0.9"
 pulldown-cmark = "0.9.1"
-<<<<<<< HEAD
-rouille = "3.0.0"
-=======
-rouille = "3.0.0"
-
-[dev-dependencies]
-vulkano = "0.29.0"
-vulkano-shaders = "0.29.0"
-image = "0.24.0"
-winit = "0.26.0"
-vulkano-win = "0.29.0"
-bytemuck = "1.8.0"
->>>>>>> efdf7fa6
+rouille = "3.0.0"