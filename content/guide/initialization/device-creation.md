# Device creation

In [the previous section](/guide/initialization) we created an instance and chose a physical
device from this instance.

But initialization isn't finished yet. Before being able to do anything, we have to create a
***device***. A *device* is an object that represents an open channel of communication with a
*physical device*, and it is probably the most important object of the Vulkan API.

## About queues

Just like how it's possible to use multiple threads in your program running on the CPU, it's also
possible to run multiple operations in parallel on the GPU of your graphics card. The Vulkan
equivalent of a CPU thread is a ***queue***. Queues are grouped by **queue families**.

The queue families of a physical device can be enumerated like this:

```rust
for family in physical.queue_families() {
    println!("Found a queue family with {:?} queue(s)", family.queues_count());
}
```

While some implementations only provide one family with one queue, some others have three or four
families with up to sixteen queues in some of these families.

> **Note**: If you want to get a more precise idea of the queue families provided by the various
> Vulkan implementations, you can go to [vulkan.gpuinfo.org](http://vulkan.gpuinfo.org), click on
> the report you want, and open the "Queue families" tab.

Whenever we want the device to perform an operation, we have to submit this operation to a specific
queue. Some queues support only graphical operations, some others support only compute operations,
and some others support both.

## Creating a device

The reason why queues are relevant right now is in order to create a *device*, we have to tell the
Vulkan implementation which type of queues we want to use. Queues are grouped into *queue families*,
which describe their capabilities. Let's create a queue family that symbolizes graphical operations:

```rust
let queue_family = physical.queue_families()
    .find(|&q| q.supports_graphics())
    .expect("couldn't find a graphical queue family");
```

We can use it to create the device:

```rust
use vulkano::device::{Device, Features};

<<<<<<< HEAD
let (device, mut queues) = {
    Device::new(physical, &Features::none(), &physical.required_extensions(),
                [(queue_family, 0.5)].iter().cloned()).expect("failed to create device")
};
=======
let (device, mut queues) = Device::new(
    physical,
    DeviceCreateInfo {
        // here we pass the desired queue families that we want to use
        queue_create_infos: vec![QueueCreateInfo::family(queue_family)],
        ..Default::default()
    },
)
.expect("failed to create device");
>>>>>>> efdf7fa6
```

Creating a device returns two things: the device itself, but also a list of *queue objects* that
will later allow us to submit operations.

Once this function call succeeds we have an open channel of communication with a Vulkan device!

Since it is possible to request multiple queues, the `queues` variable returned by the function is
in fact an iterator. In this example code this iterator contains just one element, so let's
extract it:

```rust
let queue = queues.next().unwrap();
```

We now have our `device` and our `queue`, which means that we are ready to ask the GPU to perform
operations.

Next: [Creating a buffer](/guide/buffer-creation)<|MERGE_RESOLUTION|>--- conflicted
+++ resolved
@@ -49,12 +49,6 @@
 ```rust
 use vulkano::device::{Device, Features};
 
-<<<<<<< HEAD
-let (device, mut queues) = {
-    Device::new(physical, &Features::none(), &physical.required_extensions(),
-                [(queue_family, 0.5)].iter().cloned()).expect("failed to create device")
-};
-=======
 let (device, mut queues) = Device::new(
     physical,
     DeviceCreateInfo {
@@ -64,7 +58,6 @@
     },
 )
 .expect("failed to create device");
->>>>>>> efdf7fa6
 ```
 
 Creating a device returns two things: the device itself, but also a list of *queue objects* that
