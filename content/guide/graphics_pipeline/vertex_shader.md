--- conflicted
+++ resolved
@@ -19,15 +19,10 @@
 `Vertex` objects.
 
 ```rust
-<<<<<<< HEAD
+use bytemuck::{Pod, Zeroable};
+
 #[repr(C)]
 #[derive(Default, Copy, Clone, Zeroable, Pod)]
-=======
-use bytemuck::{Pod, Zeroable};
-
-#[derive(Default, Copy, Clone, Pod, Zeroable)]
-#[repr(C)]
->>>>>>> ca8940bd
 struct Vertex {
     position: [f32; 2],
 }
